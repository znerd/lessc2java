--- conflicted
+++ resolved
@@ -3,26 +3,13 @@
   <groupId>org.znerd</groupId>
   <artifactId>lessc2java</artifactId>
   <packaging>pom</packaging>
-<<<<<<< HEAD
-  <version>0.11-SNAPSHOT</version>
-
-  <name>Lessc2java Project</name>
-
-  <properties>
-    <maven.version>3.0.3</maven.version>
-    <ant.version>1.8.2</ant.version>
-    <znerd-util.version>0.5-SNAPSHOT</znerd-util.version>
-    <project.build.sourceEncoding>UTF-8</project.build.sourceEncoding>
-    <project.reporting.outputEncoding>UTF-8</project.reporting.outputEncoding>
-=======
   <version>0.12-SNAPSHOT</version>
   <name>Lessc2java</name>
 
   <properties>
-		<maven.version>3.0.3</maven.version>
-		<project.build.sourceEncoding>UTF-8</project.build.sourceEncoding>
-		<project.reporting.outputEncoding>UTF-8</project.reporting.outputEncoding>
->>>>>>> b4b22390
+    <maven.version>3.0.3</maven.version>
+    <project.build.sourceEncoding>UTF-8</project.build.sourceEncoding>
+    <project.reporting.outputEncoding>UTF-8</project.reporting.outputEncoding>
   </properties>
 
   <modules>
@@ -43,16 +30,16 @@
         <artifactId>znerd-util</artifactId>
         <version>0.6</version>
       </dependency>
-		  <dependency>
-			  <groupId>org.apache.maven</groupId>
-			  <artifactId>maven-plugin-api</artifactId>
-			  <version>3.0.3</version>
-		  </dependency>
-		  <dependency>
-			  <groupId>org.apache.maven</groupId>
-			  <artifactId>maven-project</artifactId>
-			  <version>2.2.1</version>
-		  </dependency>
+      <dependency>
+        <groupId>org.apache.maven</groupId>
+        <artifactId>maven-plugin-api</artifactId>
+        <version>3.0.3</version>
+      </dependency>
+      <dependency>
+        <groupId>org.apache.maven</groupId>
+        <artifactId>maven-project</artifactId>
+        <version>2.2.1</version>
+      </dependency>
     </dependencies>
   </dependencyManagement>
 
