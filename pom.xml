--- conflicted
+++ resolved
@@ -3,13 +3,8 @@
   <groupId>org.znerd</groupId>
   <artifactId>lessc2java</artifactId>
   <packaging>pom</packaging>
-<<<<<<< HEAD
-  <version>0.9-SNAPSHOT</version>
-  <name>Lessc2java</name>
-=======
   <version>0.11-SNAPSHOT</version>
   <name>Lessc2java Project</name>
->>>>>>> 1c62a812
 
   <properties>
 		<maven.version>3.0.3</maven.version>
