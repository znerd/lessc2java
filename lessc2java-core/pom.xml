<project xmlns="http://maven.apache.org/POM/4.0.0" xmlns:xsi="http://www.w3.org/2001/XMLSchema-instance" xsi:schemaLocation="http://maven.apache.org/POM/4.0.0 http://maven.apache.org/maven-v4_0_0.xsd">
  <modelVersion>4.0.0</modelVersion>
  <groupId>org.znerd</groupId>
  <artifactId>lessc2java-core</artifactId>
  <packaging>jar</packaging>
  <name>Lessc2java Core</name>

<<<<<<< HEAD
  <parent>
    <groupId>org.znerd</groupId>
    <artifactId>lessc2java</artifactId>
    <version>0.11-SNAPSHOT</version>
  </parent>
=======
	<parent>
		<groupId>org.znerd</groupId>
		<artifactId>lessc2java</artifactId>
		<version>0.12-SNAPSHOT</version>
	</parent>
>>>>>>> b4b22390

  <dependencies>
    <dependency>
      <groupId>org.znerd</groupId>
      <artifactId>znerd-util</artifactId>
    </dependency>
  </dependencies>

  <build>
    <plugins>
      <plugin>
        <groupId>org.apache.maven.plugins</groupId>
        <artifactId>maven-compiler-plugin</artifactId>
        <version>2.3.2</version>
        <configuration>
          <source>1.6</source>
          <target>1.6</target>
        </configuration>
      </plugin>
      <plugin>
        <groupId>org.apache.maven.plugins</groupId>
        <artifactId>maven-javadoc-plugin</artifactId>
        <version>2.7</version>
      </plugin>
    </plugins>
  </build>

</project><|MERGE_RESOLUTION|>--- conflicted
+++ resolved
@@ -5,19 +5,11 @@
   <packaging>jar</packaging>
   <name>Lessc2java Core</name>
 
-<<<<<<< HEAD
   <parent>
     <groupId>org.znerd</groupId>
     <artifactId>lessc2java</artifactId>
-    <version>0.11-SNAPSHOT</version>
+    <version>0.12-SNAPSHOT</version>
   </parent>
-=======
-	<parent>
-		<groupId>org.znerd</groupId>
-		<artifactId>lessc2java</artifactId>
-		<version>0.12-SNAPSHOT</version>
-	</parent>
->>>>>>> b4b22390
 
   <dependencies>
     <dependency>
