--- conflicted
+++ resolved
@@ -1,21 +1,16 @@
 <project xmlns="http://maven.apache.org/POM/4.0.0" xmlns:xsi="http://www.w3.org/2001/XMLSchema-instance" xsi:schemaLocation="http://maven.apache.org/POM/4.0.0 http://maven.apache.org/xsd/maven-4.0.0.xsd">
-<<<<<<< HEAD
   <modelVersion>4.0.0</modelVersion>
   <groupId>org.znerd</groupId>
   <artifactId>lessc2java-mvn-test-prj</artifactId>
   <packaging>jar</packaging>
-  <version>0.1-SNAPSHOT</version>
+  <version>0.11</version>
   <name>Lessc2java Maven Test</name>
-
-  <properties>
-    <lessc2java.version>0.11-SNAPSHOT</lessc2java.version>
-  </properties>
 
   <dependencies>
     <dependency>
       <groupId>org.znerd</groupId>
       <artifactId>lessc2java-maven-plugin</artifactId>
-      <version>${lessc2java.version}</version>
+      <version>0.11</version>
     </dependency>
   </dependencies>
 
@@ -24,7 +19,7 @@
       <plugin>
         <groupId>org.znerd</groupId>
         <artifactId>lessc2java-maven-plugin</artifactId>
-        <version>${lessc2java.version}</version>
+        <version>0.11</version>
         <executions>
           <execution>
             <configuration>
@@ -39,42 +34,5 @@
         </executions>
       </plugin>
     </plugins>
-=======
-	<modelVersion>4.0.0</modelVersion>
-	<groupId>org.znerd</groupId>
-	<artifactId>lessc2java-mvn-test-prj</artifactId>
-	<packaging>jar</packaging>
-	<version>0.11</version>
-	<name>Lessc2java Maven Test</name>
-
-	<dependencies>
-		<dependency>
-			<groupId>org.znerd</groupId>
-			<artifactId>lessc2java-maven-plugin</artifactId>
-			<version>0.11</version>
-		</dependency>
-	</dependencies>
-
-    <build> 
-		<plugins>
-			<plugin>
-				<groupId>org.znerd</groupId>
-				<artifactId>lessc2java-maven-plugin</artifactId>
-				<version>0.11</version>
-				<executions>
-					<execution>
-						<configuration>
-							<in>${project.basedir}/src/less</in>
-							<out>${project.basedir}/j2ee-apps/frontend.ear/frontend.war/rsc/css/</out>
-						</configuration>
-						<phase>generate-resources</phase>
-						<goals>
-							<goal>css</goal>
-						</goals>
-					</execution>
-				</executions>
-			</plugin>
-		</plugins>
->>>>>>> b4b22390
     </build> 
 </project>