--- conflicted
+++ resolved
@@ -1,4 +1,5 @@
 ---- VERSION 0.12 (UNDER DEVELOPMENT) ----------------------------------------
+* Added support for 'failOnError' property.
 
 
 ---- VERSION 0.11 (February 8, 2012) -----------------------------------------
@@ -8,11 +9,7 @@
 * Refactoring / code style.
 * Setting the working directory to the .less file parent directory.
 * On an error, printing stdout if stderr is empty.
-<<<<<<< HEAD
-* Added support for 'failOnError' property.
-=======
 * Depending on znerd-util 0.6 now.
->>>>>>> b4b22390
 
 
 ---- VERSION 0.10 (August 15, 2011) ------------------------------------------
